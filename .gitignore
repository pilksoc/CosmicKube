--- conflicted
+++ resolved
@@ -50,12 +50,8 @@
 .history
 .ionide
 
-<<<<<<< HEAD
-=======
 # Godot 4+ specific ignores
 .godot/
 .DS_Store
-=======
-### === Rust ===
+
 backend/target/
->>>>>>> 549f358a
