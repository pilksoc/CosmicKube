[package]
name = "cosmic_kube"
version = "0.1.0"
edition = "2021"

# See more keys and their definitions at https://doc.rust-lang.org/cargo/reference/manifest.html

[dependencies]
openai_api_rust = "0.1.8"
diesel = { version = "2.1.0", features = ["postgres"] }
dotenvy = "0.15"
uuid = { version = "1.7.0", features = ["serde", "v5", "fast-rng", "macro-diagnostics"] }
tokio = { version = "1", features = ["full"] }
tokio-stream = "0.1.6"
async-trait = "0.1.77"
thiserror = "1.0.57"
warp = "0.3"
serde = { version = "1.0", features = ["derive"] }
serde_json = "1.0"
futures = { version = "0.3", default-features=false}
serde_repr = "0.1"
<<<<<<< HEAD
reqwest = "0.11.24"
url = "2.5.0"
=======
rand = "0.8.5"
>>>>>>> 045f0a2d
<|MERGE_RESOLUTION|>--- conflicted
+++ resolved
@@ -19,9 +19,6 @@
 serde_json = "1.0"
 futures = { version = "0.3", default-features=false}
 serde_repr = "0.1"
-<<<<<<< HEAD
 reqwest = "0.11.24"
 url = "2.5.0"
-=======
-rand = "0.8.5"
->>>>>>> 045f0a2d
+rand = "0.8.5"