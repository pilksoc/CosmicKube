--- conflicted
+++ resolved
@@ -19,11 +19,7 @@
 serde_json = "1.0"
 futures = { version = "0.3", default-features=false}
 serde_repr = "0.1"
-<<<<<<< HEAD
-rand = "0.8.5"
-lazy_static = "1.4.0"
-=======
 reqwest = "0.11.24"
 url = "2.5.0"
 rand = "0.8.5"
->>>>>>> e198cbdf
+lazy_static = "1.4.0"