[package]
name = "cosmic_kube"
version = "0.1.0"
edition = "2021"

# See more keys and their definitions at https://doc.rust-lang.org/cargo/reference/manifest.html

[dependencies]
openai_api_rust = "0.1.8"
diesel = { version = "2.1.0", features = ["postgres"] }
dotenvy = "0.15"
<<<<<<< HEAD
uuid = { version = "1.7.0", features = ["v5"] }
=======
>>>>>>> 204d5258
tokio = { version = "1", features = ["full"] }
async-trait = "0.1.77"

[dependencies.uuid]
version = "1.7.0"
features = [
    "v5",                # Lets you generate random UUIDs
    "fast-rng",          # Use a faster (but still sufficiently random) RNG
    "macro-diagnostics", # Enable better diagnostics for compile-time UUIDs
]<|MERGE_RESOLUTION|>--- conflicted
+++ resolved
@@ -9,17 +9,6 @@
 openai_api_rust = "0.1.8"
 diesel = { version = "2.1.0", features = ["postgres"] }
 dotenvy = "0.15"
-<<<<<<< HEAD
-uuid = { version = "1.7.0", features = ["v5"] }
-=======
->>>>>>> 204d5258
+uuid = { version = "1.7.0", features = ["v5", "fast-rng", "macro-diagnostics"] }
 tokio = { version = "1", features = ["full"] }
-async-trait = "0.1.77"
-
-[dependencies.uuid]
-version = "1.7.0"
-features = [
-    "v5",                # Lets you generate random UUIDs
-    "fast-rng",          # Use a faster (but still sufficiently random) RNG
-    "macro-diagnostics", # Enable better diagnostics for compile-time UUIDs
-]+async-trait = "0.1.77"