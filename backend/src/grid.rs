--- conflicted
+++ resolved
@@ -3,13 +3,10 @@
 use crate::Coordinate;
 use thiserror::Error;
 
-<<<<<<< HEAD
-=======
 fn distance([a, b]: Coordinate, [x, y]: Coordinate) -> u64 {
     (a.abs_diff(x)).max(b.abs_diff(y))
 }
 
->>>>>>> 35fa7919
 /// The direction in which to grow. For example, going from 3 to 9 would give a `GrowDirection::Expand`.
 enum GrowDirection {
     Shrink,
@@ -295,8 +292,6 @@
         let expand_res = grid.expand_grid(u64::MAX - 1);
         assert!(expand_res.is_err());
     }
-<<<<<<< HEAD
-=======
 
     #[test]
     fn find_neighbours_2_away() {
@@ -307,5 +302,4 @@
             neighbours_2_away,
         )
     }
->>>>>>> 35fa7919
 }