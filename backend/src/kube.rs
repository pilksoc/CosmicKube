use uuid::Uuid;
use serde::{Deserialize, Serialize};

#[derive(Debug, PartialEq, Eq, PartialOrd, Ord, Clone, Serialize, Deserialize)]
pub struct KubeId {
    uuid: Uuid,
}

impl KubeId {
    pub fn new(name: &str) -> Self {
        let mut name = name.to_string();
        name.push_str("kube");
        KubeId {
            uuid: Uuid::new_v5(&Uuid::NAMESPACE_DNS, name.as_bytes()),
        }
    }

    pub fn as_u128(&self) -> u128 {
        self.uuid.as_u128()
    }

    pub fn uuid(&self) -> Uuid {
        self.uuid
    }
}

<<<<<<< HEAD
#[derive(PartialEq, Debug, Clone, Serialize, Deserialize)]
=======
#[derive(Debug, Clone, PartialEq, Eq, PartialOrd, Ord, Serialize, Deserialize)]
>>>>>>> 35fa7919
pub struct Kube {
    pub id: KubeId,
    pub name: String,
}
impl Kube {
    pub fn new(name: String) -> Kube {
        Kube {
            id: KubeId::new(name.as_str()),
            name,
        }
    }
}

// we should have a placeholder ''loading'' cube we can send over if api is slow<|MERGE_RESOLUTION|>--- conflicted
+++ resolved
@@ -24,11 +24,7 @@
     }
 }
 
-<<<<<<< HEAD
-#[derive(PartialEq, Debug, Clone, Serialize, Deserialize)]
-=======
 #[derive(Debug, Clone, PartialEq, Eq, PartialOrd, Ord, Serialize, Deserialize)]
->>>>>>> 35fa7919
 pub struct Kube {
     pub id: KubeId,
     pub name: String,
