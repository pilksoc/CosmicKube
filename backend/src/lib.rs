--- conflicted
+++ resolved
@@ -2,10 +2,7 @@
 pub mod space;
 pub mod kube;
 pub mod player;
-<<<<<<< HEAD
+pub mod llm;
 pub mod cache;
-=======
-pub mod llm;
->>>>>>> e0f132dc
 
 type Coordinate = [u64; 2];