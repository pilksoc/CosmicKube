--- conflicted
+++ resolved
@@ -30,11 +30,7 @@
 
     let routes = ws_route.with(warp::cors().allow_any_origin());
     println!("starting server"); //debug
-<<<<<<< HEAD
-    warp::serve(routes).run(([127, 0, 0, 1], 8000)).await; //PORT 8000 localhost
-=======
     warp::serve(routes).run(([0, 0, 0, 0], 8000)).await; //PORT 8000 localhost
->>>>>>> 35fa7919
 }
 
 fn with_clients(clients: Clients) -> impl Filter<Extract = (Clients,), Error = Infallible> + Clone {
