extends Node
class_name WebSocketClient

@export var base_url: String = "ws://localhost:8000/ws"
@export var handshake_headers : PackedStringArray
@export var supported_protocols : PackedStringArray
@export var tls_trusted_certificate : X509Certificate
@export var tls_verify := true


var socket = WebSocketPeer.new()
var last_state = WebSocketPeer.STATE_CLOSED


signal connected_to_server()
signal connection_closed()
signal message_received(message: Variant)


func connect_to_url(url) -> int:
	socket.supported_protocols = supported_protocols
	socket.handshake_headers = handshake_headers
	var tls_options = TLSOptions.client(tls_trusted_certificate)
	var err = socket.connect_to_url(url, tls_options)
	if err != OK:
		print("i tried :(", err)
		return err
	last_state = socket.get_ready_state()
	return OK


func send(message) -> int:
	print(socket.get_ready_state())
	if typeof(message) == TYPE_STRING:
		return socket.send_text(message)
	return socket.send(var_to_bytes(message))


func get_message() -> Variant:
	if socket.get_available_packet_count() < 1:
		return null
	var pkt = socket.get_packet()
	if socket.was_string_packet():
		return pkt.get_string_from_utf8()
	return bytes_to_var(pkt)


func close(code := 1000, reason := "") -> void:
	socket.close(code, reason)
	last_state = socket.get_ready_state()


func clear() -> void:
	socket = WebSocketPeer.new()
	last_state = socket.get_ready_state()


func get_socket() -> WebSocketPeer:
	return socket


func poll() -> void:
	if socket.get_ready_state() != socket.STATE_CLOSED:
		socket.poll()
	var state = socket.get_ready_state()
	if last_state != state:
		last_state = state
		if state == socket.STATE_OPEN:
			connected_to_server.emit()
		elif state == socket.STATE_CLOSED:
			connection_closed.emit()
	while socket.get_ready_state() == socket.STATE_OPEN and socket.get_available_packet_count():
		message_received.emit(get_message())

func construct_init_msg():
	var init_obj = {
		"name":"",
		"fuck":"tou",
		"initialise":true
	}
	return JSON.stringify(init_obj)

func _ready():
<<<<<<< HEAD
	connect_to_url("wss://hack.djpiper28.co.uk/ws/")
=======
	connect_to_url(base_url)
	await connected_to_server
	send(construct_init_msg())
>>>>>>> 05fd7e33

func _process(delta):
	poll()<|MERGE_RESOLUTION|>--- conflicted
+++ resolved
@@ -81,13 +81,7 @@
 	return JSON.stringify(init_obj)
 
 func _ready():
-<<<<<<< HEAD
 	connect_to_url("wss://hack.djpiper28.co.uk/ws/")
-=======
-	connect_to_url(base_url)
-	await connected_to_server
-	send(construct_init_msg())
->>>>>>> 05fd7e33
-
+	
 func _process(delta):
 	poll()