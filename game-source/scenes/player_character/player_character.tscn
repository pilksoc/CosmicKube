[gd_scene load_steps=9 format=3 uid="uid://xqoiyxrn10js"]

[ext_resource type="Script" path="res://scenes/player_character/player_character.gd" id="1_rmbqt"]
[ext_resource type="Texture2D" uid="uid://cn58l1sya667a" path="res://assets/player.png" id="2_fja5p"]

[sub_resource type="RectangleShape2D" id="RectangleShape2D_nrvy8"]
size = Vector2(14, 15.5)

[sub_resource type="Animation" id="Animation_17yri"]
resource_name = "walk"
tracks/0/type = "value"
tracks/0/imported = false
tracks/0/enabled = true
tracks/0/path = NodePath("../Sprite2D:frame")
tracks/0/interp = 1
tracks/0/loop_wrap = true
tracks/0/keys = {
"times": PackedFloat32Array(0.00177135, 0.256913, 0.49717, 0.834654),
"transitions": PackedFloat32Array(1, 1, 1, 1),
"update": 1,
"values": [0, 1, 2, 0]
}

[sub_resource type="Animation" id="Animation_v72g0"]
resource_name = "left"
<<<<<<< HEAD
tracks/0/type = "value"
tracks/0/imported = false
tracks/0/enabled = true
tracks/0/path = NodePath("../Sprite2D:frame")
tracks/0/interp = 1
tracks/0/loop_wrap = true
tracks/0/keys = {
"times": PackedFloat32Array(0.0161553, 0.319068, 0.6),
"transitions": PackedFloat32Array(1, 1, 1),
"update": 1,
"values": [6, 7, 8]
}

[sub_resource type="Animation" id="Animation_sndo4"]
resource_name = "up"
=======
>>>>>>> 05fd7e33
tracks/0/type = "value"
tracks/0/imported = false
tracks/0/enabled = true
tracks/0/path = NodePath("../Sprite2D:frame")
tracks/0/interp = 1
tracks/0/loop_wrap = true
tracks/0/keys = {
"times": PackedFloat32Array(0.0161553, 0.319068, 0.69064),
"transitions": PackedFloat32Array(1, 1, 1),
"update": 1,
"values": [6, 7, 8]
}

<<<<<<< HEAD
[sub_resource type="Animation" id="Animation_ok6dn"]
resource_name = "left"
=======
[sub_resource type="Animation" id="Animation_sndo4"]
resource_name = "up"
>>>>>>> 05fd7e33
tracks/0/type = "value"
tracks/0/imported = false
tracks/0/enabled = true
tracks/0/path = NodePath("../Sprite2D:frame")
tracks/0/interp = 1
tracks/0/loop_wrap = true
tracks/0/keys = {
<<<<<<< HEAD
"times": PackedFloat32Array(0, 0.3, 0.6),
"transitions": PackedFloat32Array(1, 1, 1),
"update": 1,
"values": [9, 10, 10]
=======
"times": PackedFloat32Array(0.00149534, 0.286231, 0.586104, 0.860271),
"transitions": PackedFloat32Array(1, 1, 1, 1),
"update": 1,
"values": [3, 4, 5, 3]
>>>>>>> 05fd7e33
}

[sub_resource type="AnimationLibrary" id="AnimationLibrary_hbknw"]
_data = {
"down": SubResource("Animation_17yri"),
"left": SubResource("Animation_ok6dn"),
"right": SubResource("Animation_v72g0"),
"up": SubResource("Animation_sndo4")
}

[node name="PlayerCharacter" type="CharacterBody2D"]
script = ExtResource("1_rmbqt")

[node name="RayCast2D" type="RayCast2D" parent="."]
target_position = Vector2(0, 19)

[node name="Sprite2D" type="Sprite2D" parent="."]
scale = Vector2(0.458, 0.368)
texture = ExtResource("2_fja5p")
hframes = 3
vframes = 4
<<<<<<< HEAD
frame = 7
=======
frame = 3
>>>>>>> 05fd7e33

[node name="Camera2D" type="Camera2D" parent="."]
position_smoothing_enabled = true
position_smoothing_speed = 10.0

[node name="CollisionShape2D" type="CollisionShape2D" parent="."]
position = Vector2(0, 2.38419e-07)
scale = Vector2(-0.811343, 1.12881)
shape = SubResource("RectangleShape2D_nrvy8")

[node name="AnimationPlayer" type="AnimationPlayer" parent="."]
root_node = NodePath("../RayCast2D")
libraries = {
"": SubResource("AnimationLibrary_hbknw")
}

<<<<<<< HEAD
[node name="AnimationPlayer" type="AnimationPlayer" parent="AnimationPlayer"]
root_node = NodePath("../RayCast2D")
libraries = {
"": SubResource("AnimationLibrary_hbknw")
}

[node name="AnimationPlayer2" type="AnimationPlayer" parent="AnimationPlayer"]
root_node = NodePath("../RayCast2D")
libraries = {
"": SubResource("AnimationLibrary_hbknw")
}

[node name="AnimationPlayer" type="AnimationPlayer" parent="AnimationPlayer/AnimationPlayer2"]
root_node = NodePath("../RayCast2D")
libraries = {
"": SubResource("AnimationLibrary_hbknw")
}

[node name="CanvasLayer" type="CanvasLayer" parent="."]

[node name="SpawnListScroll" type="ScrollContainer" parent="CanvasLayer"]
offset_top = -1.0
offset_right = 250.0
offset_bottom = 323.0

[node name="SpawnListContainer" type="VBoxContainer" parent="CanvasLayer/SpawnListScroll"]
layout_mode = 2

[node name="Inventory" type="ScrollContainer" parent="CanvasLayer"]
offset_left = 326.0
offset_right = 576.0
offset_bottom = 324.0

[node name="InventoryList" type="VBoxContainer" parent="CanvasLayer/Inventory"]
layout_mode = 2
=======
[connection signal="player_did_move" from="." to="." method="_on_player_did_move"]
>>>>>>> 05fd7e33
<|MERGE_RESOLUTION|>--- conflicted
+++ resolved
@@ -23,7 +23,6 @@
 
 [sub_resource type="Animation" id="Animation_v72g0"]
 resource_name = "left"
-<<<<<<< HEAD
 tracks/0/type = "value"
 tracks/0/imported = false
 tracks/0/enabled = true
@@ -39,8 +38,6 @@
 
 [sub_resource type="Animation" id="Animation_sndo4"]
 resource_name = "up"
-=======
->>>>>>> 05fd7e33
 tracks/0/type = "value"
 tracks/0/imported = false
 tracks/0/enabled = true
@@ -48,19 +45,14 @@
 tracks/0/interp = 1
 tracks/0/loop_wrap = true
 tracks/0/keys = {
-"times": PackedFloat32Array(0.0161553, 0.319068, 0.69064),
+"times": PackedFloat32Array(0.00553417, 0.15295, 0.32358),
 "transitions": PackedFloat32Array(1, 1, 1),
 "update": 1,
-"values": [6, 7, 8]
+"values": [3, 4, 5]
 }
 
-<<<<<<< HEAD
 [sub_resource type="Animation" id="Animation_ok6dn"]
 resource_name = "left"
-=======
-[sub_resource type="Animation" id="Animation_sndo4"]
-resource_name = "up"
->>>>>>> 05fd7e33
 tracks/0/type = "value"
 tracks/0/imported = false
 tracks/0/enabled = true
@@ -68,17 +60,25 @@
 tracks/0/interp = 1
 tracks/0/loop_wrap = true
 tracks/0/keys = {
-<<<<<<< HEAD
 "times": PackedFloat32Array(0, 0.3, 0.6),
 "transitions": PackedFloat32Array(1, 1, 1),
 "update": 1,
 "values": [9, 10, 10]
-=======
+}
+
+[sub_resource type="Animation" id="Animation_sndo4"]
+resource_name = "up"
+tracks/0/type = "value"
+tracks/0/imported = false
+tracks/0/enabled = true
+tracks/0/path = NodePath("../Sprite2D:frame")
+tracks/0/interp = 1
+tracks/0/loop_wrap = true
+tracks/0/keys = {
 "times": PackedFloat32Array(0.00149534, 0.286231, 0.586104, 0.860271),
 "transitions": PackedFloat32Array(1, 1, 1, 1),
 "update": 1,
 "values": [3, 4, 5, 3]
->>>>>>> 05fd7e33
 }
 
 [sub_resource type="AnimationLibrary" id="AnimationLibrary_hbknw"]
@@ -100,11 +100,7 @@
 texture = ExtResource("2_fja5p")
 hframes = 3
 vframes = 4
-<<<<<<< HEAD
 frame = 7
-=======
-frame = 3
->>>>>>> 05fd7e33
 
 [node name="Camera2D" type="Camera2D" parent="."]
 position_smoothing_enabled = true
@@ -121,7 +117,6 @@
 "": SubResource("AnimationLibrary_hbknw")
 }
 
-<<<<<<< HEAD
 [node name="AnimationPlayer" type="AnimationPlayer" parent="AnimationPlayer"]
 root_node = NodePath("../RayCast2D")
 libraries = {
@@ -157,6 +152,4 @@
 
 [node name="InventoryList" type="VBoxContainer" parent="CanvasLayer/Inventory"]
 layout_mode = 2
-=======
-[connection signal="player_did_move" from="." to="." method="_on_player_did_move"]
->>>>>>> 05fd7e33
+[connection signal="player_did_move" from="." to="." method="_on_player_did_move"]